--- conflicted
+++ resolved
@@ -1,9 +1,5 @@
 ." vim: set spell so=8:
-<<<<<<< HEAD
 .TH wsta 1 "03 Jun 2016" "0.3.0"
-=======
-.TH wsta 1 "03 Jun 2016" "0.2.1"
->>>>>>> 146a2af0
 .SH NAME
 wsta \- The WebSocket Transfer Agent
 .SH SYNOPSIS
